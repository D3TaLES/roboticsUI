--- conflicted
+++ resolved
@@ -313,11 +313,7 @@
         if not self.id:
             raise Exception("To operate a solvent station, a solvent name must be provided.")
         if self.type != "solvent":
-<<<<<<< HEAD
             raise Exception(f"Station {self.id} is not a liquid.")
-=======
-            raise Exception(f"Station {self.id} is not a solvent.")
->>>>>>> 9e91cd51
         self.raise_amount = raise_amount
         self.pre_location_snapshot = None
         self.arduino_name = "L{:01d}".format(int(self.id.split("_")[-1]))
@@ -360,9 +356,6 @@
         return actual_volume
 
 
-<<<<<<< HEAD
-class StirStation(StationStatus):
-=======
 class BalanceStation(StationStatus):
     def __init__(self, _id, raise_amount=0.02, **kwargs):
         super().__init__(_id=_id, **kwargs)
@@ -387,8 +380,7 @@
         return mass
 
 
-class StirHeatStation(StationStatus):
->>>>>>> 9e91cd51
+class StirStation(StationStatus):
     def __init__(self, _id, **kwargs):
         super().__init__(_id=_id, **kwargs)
         if not self.id:
