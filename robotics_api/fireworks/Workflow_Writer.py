# Workflows for running full experiments
# Copyright 2024, University of Kentucky

import copy
from functools import reduce
from operator import iconcat
from fireworks import Workflow
from d3tales_api.Processors.expflow_parser import *

from robotics_api.fireworks.Fireworks import *
from robotics_api.fireworks.Firetasks_Actions import *


class EF2Experiment(ProcessExpFlowObj):
    """
    Class for converting an ExpFlow robotics workflow into a Fireworks Workflow that
    can be run on the robotic setup.

    Args:
        expflow_obj: The ExpFlow object (often parsed from a JSON).
        source_group (str): Source group for the experiment.
        fw_parents (list): List of parent Fireworks.
        priority (int): Priority of the Firework.
        data_type (str): Type of experiment data.
        exp_name (str): Name of the experiment.
        wflow_name (str): Name of the workflow.
        **kwargs: Additional keyword arguments.

    Attributes:
        fw_parents (list): List of parent Fireworks.
        priority (int): Priority of the Firework.
        full_name (str): Full name of the experiment.
        wflow_name (str): Name of the workflow.
        rom_id (str): Redox molecule ID.
        rom_name (str): Redox molecule name.
        solv_id (str): Solvent ID.
        metadata (dict): Metadata related to the experiment.
        fw_specs (dict): Specifications for the Firework.
        workflow (list): List of tasks in the experiment workflow.

    """

    def __init__(self, expflow_obj, source_group, fw_parents=None, priority=0, data_type=None, exp_name='exp',
                 wflow_name='robotic_wflow', **kwargs):
        super().__init__(expflow_obj, source_group, redox_id_error=False, **kwargs)
        self.fw_parents = fw_parents or []
        self.priority = priority if priority > 2 else 2
        self.mol_id = self.molecule_id or getattr(self.redox_mol, "smiles", None)
        self.rom_name = getattr(self.redox_mol, "name", "no_redox_mol_name")
        self.full_name = "{}_{}".format(exp_name, self.rom_name)
        self.wflow_name = wflow_name
        self.rom_id = get_id(self.redox_mol) or "no_redox_mol"
        self.solv_id = get_id(self.solvent) or "no_solvent"
        self.elect_id = get_id(self.electrolyte) or "no_electrolyte"
        self.metadata = getattr(ProcessExperimentRun(expflow_obj, source_group, redox_id_error=False),
                                data_type + "_metadata", {})
        self.end_exps = []

        self.fw_specs = {"full_name": self.full_name, "wflow_name": self.wflow_name, "exp_name": exp_name,
                         "mol_id": self.mol_id, "rom_id": self.rom_id, "solv_id": self.solv_id,
                         "elect_id": self.elect_id, "metadata": self.metadata, "rom_name": self.rom_name}

        # Check for multi tasks
        self.workflow = []
        [self.workflow.extend(self.check_multi_task(t)) for t in self.expflow_obj.workflow]

    @staticmethod
    def instrument_task(collect_task, tag="setup", default_analysis=""):
        """Generates setup or finish tasks"""
        if "_cv_" in collect_task.name:
            analysis = "cv"
        elif "_ca_" in collect_task.name:
            analysis = "ca"
        elif "_temp" in collect_task.name:
            analysis = "ca"  # TODO change if independent temperature probe set up
        elif "_ir_" in collect_task.name:
            analysis = "ir"
        else:
            analysis = default_analysis
        task_dict = copy.deepcopy(collect_task.__dict__)
        task_dict["name"] = f"{tag}_{analysis}"
        new_task = dict2obj(task_dict)
        return new_task

    @staticmethod
    def process_task(collect_task):
        """Generates a processing task"""
        task_dict = copy.deepcopy(collect_task.__dict__)
        task_dict["name"] = f"process_data"
        new_task = dict2obj(task_dict)
        return new_task

    @staticmethod
    def is_inst_task(task):
        """Checks if a task is an instrument task"""
        task_name = task if isinstance(task, str) else getattr(task, "name", "")
        instrument_tasks = ['collect']
        for i_t in instrument_tasks:
            if i_t in task_name:
                return True
        return False

    @staticmethod
    def check_multi_task(task):
        """Checks for multitasks in the workflow."""
        if "multi_cv" in task.name:
            task_list = []
            scan_rates_param = [p for p in task.parameters if "scan_rate" in p.description][0]
            other_params = [p for p in task.parameters if "scan_rate" not in p.description]
            for i, scan_rate in enumerate(scan_rates_param.value.strip(" ").split(",")):
                task_dict = copy.deepcopy(task.__dict__)
                task_dict["name"] = "collect_cv_data"
                task_dict["parameters"] = other_params + [
                    {
                        "description": "scan_rate",
                        "value": scan_rate,
                        "unit": scan_rates_param.unit
                    }
                ]
                task_list.append(dict2obj(task_dict))
            return task_list
        else:
            return [task]

    @staticmethod
    def same_positions(task1, task2):
        if getattr(task1, "start_uuid", 1) == getattr(task2, "start_uuid", 2):
            if getattr(task1, "end_uuid") == getattr(task2, "end_uuid"):
                return True
        return False

    @property
    def task_clusters(self):
        """Generates task clusters for the workflow."""

        all_tasks, task_cluster, active_method = [], [], 'robot'
        if self.is_inst_task(self.workflow[0]):
            task_cluster = [self.instrument_task(self.workflow[0], tag="setup")]
            active_method = self.workflow[0].name.split("_")[1]
        for i, task in enumerate(self.workflow):
            # Get previous and next task names
            previous_name = self.workflow[:i][-1].name if self.workflow[:i] else ""
            next_name = self.workflow[i + 1:][0].name if self.workflow[i + 1:] else ""
            # Get next non-processing name
            next_nonP_tasks = [t for t in self.workflow[i + 1:] if "process" not in t.name]
            next_nonP = next_nonP_tasks[0] if next_nonP_tasks else ""

<<<<<<< HEAD

            # If a dispense liquid action dispense 0 volume, skip all remaining tasks.
            if EXIT_ZERO_VOLUME and task.name == "transfer_liquid":
                volumes = [float(p.value) for p in task.parameters if p.description=="volume"]
=======
            # If a dispense liquid action dispense 0 volume, skip all remaining tasks.
            if EXIT_ZERO_VOLUME and task.name == "transfer_liquid":
                volumes = [float(p.value) for p in task.parameters if p.description == "volume"]
>>>>>>> e8f12ca8
                if not sum(volumes):
                    warnings.warn(f"Action {task.name} dispenses 0 volume. Because setting EXIT_ZERO_VOLUME is True, "
                                  f"all remaining tasks will be skipped.")
                    break

            # Set up task clusters based on task types
            if "process" in task.name or "rinse" in task.name:
                # Make old Fireworks for processing or rinse jobs
                all_tasks.extend([task_cluster, [task]]) if task_cluster else all_tasks.append([task])
                task_cluster = []
                if "process" in next_name:
                    continue
            elif self.is_inst_task(task) and not self.is_inst_task(previous_name):
                # Make old Firework for collect jobs
                all_tasks.append(task_cluster) if task_cluster else None
                task_cluster = [task]
            else:
                # Extend current task cluster if not a special case
                task_cluster.append(task)

            # Create setup Firetasks if about to start collect jobs and finish Firetasks if at end of measurements
            next_method = next_nonP.name.split("_")[1] if self.is_inst_task(next_nonP) else 'robot'

            # Separate test CV runs by erasing active method if the positions in collect tasks are not teh same
            if self.is_inst_task(task) and self.is_inst_task(next_nonP) and (not self.same_positions(task, next_nonP)):
                active_method = None

            if next_method != active_method:
                all_tasks.append(task_cluster) if task_cluster else None
                task_cluster = []
                if "collect" in task.name and "process" not in next_name:
                    all_tasks.append([self.process_task(task)])
                if self.is_inst_task(task):
                    task_cluster.append(self.instrument_task(task, tag="finish"))
                if self.is_inst_task(next_nonP):
                    task_cluster.append(self.instrument_task(next_nonP, tag="setup"))
                all_tasks.append(task_cluster)
                task_cluster = []

            active_method = next_method

        all_tasks.append(task_cluster) if task_cluster else None
        [print(f"FW {i + 1}:\t", [c.name for c in clus]) for i, clus in enumerate(all_tasks)]
        return all_tasks

    @property
    def fireworks(self):
        """Generates a list of Fireworks for the experiment"""
        # Return active Firework
        fireworks, end_exp = [], None
        parent = self.fw_parents
        collect_parent = None
        for i, cluster in enumerate(self.task_clusters):
            fw_type = cluster[0].name
            # Turn tasks into Firetasks and flatten resulting list
            tasks = reduce(iconcat, [self.get_firetask(task) for task in cluster], [])
            if "process" in fw_type:
                fw = ProcessingFirework(tasks, name=f"{self.full_name}_{fw_type}", parents=collect_parent or parent,
                                        fw_specs=self.fw_specs, mol_id=self.mol_id, priority=self.priority - 1)
                parent = fw if "benchmark" in fw_type else parent
            elif "rinse" in fw_type:
                r1 = RobotFirework(
                    [SetupRinsePotentiostat(start_uuid=cluster[0].start_uuid, end_uuid=cluster[0].end_uuid)],
                    name=f"{self.full_name}_setup", parents=parent, priority=self.priority + 2,
                    wflow_name=self.wflow_name, fw_specs=self.fw_specs
                )
                r2 = AnalysisFirework(tasks, name=f"{self.full_name}_{fw_type}", parents=[r1],
                                      priority=self.priority + 1, wflow_name=self.wflow_name, fw_specs=self.fw_specs)
                r3 = RobotFirework([FinishPotentiostat()], name=f"{self.full_name}_finish", parents=[r2],
                                   priority=self.priority + 3, wflow_name=self.wflow_name, fw_specs=self.fw_specs)
                fireworks.extend([r1, r2, r3])
                self.end_exps.append(r3)
                continue
            elif "setup" in fw_type:
                name = f"{self.full_name}_{fw_type}"
                fw = InstrumentPrepFirework(tasks, name=name, wflow_name=self.wflow_name, priority=self.priority + 1,
                                            analysis=fw_type.split("_")[1], parents=parent, fw_specs=self.fw_specs)
                parent = fw
            elif self.is_inst_task(fw_type):
                fw = AnalysisFirework(tasks, name=f"{self.full_name}_{fw_type}", wflow_name=self.wflow_name,
                                      priority=self.priority, parents=parent, fw_specs=self.fw_specs)
                parent = fw
                collect_parent = fw
            else:
                p = self.priority + 2 if "finish" in fw_type else self.priority - 2 if "transfer" in fw_type else self.priority
                fw = RobotFirework(tasks, name=f"{self.full_name}_{fw_type}", wflow_name=self.wflow_name,
                                   priority=p, parents=parent, fw_specs=self.fw_specs)
                parent = fw
                end_exp = fw
            fireworks.append(fw)
        end_exp.spec.update({"end_experiment": True})
        self.end_exps.append(end_exp)
        return fireworks

    def get_firetask(self, task):
        """Retrieves associated Firetasks for the given ExpFlow task."""
        firetasks = self.task_dictionary.get(task.name)
        parameters_dict = {"start_uuid": task.start_uuid, "end_uuid": task.end_uuid}
        for param in getattr(task, 'parameters', []) or []:
            if param.value:
                parameters_dict[param.description] = "{}{}".format(param.value, param.unit)
        print("Firetask {} added.".format(task.name))
        return [firetask(**parameters_dict) for firetask in firetasks]

    @property
    def task_dictionary(self):
        """Returns dictionary mapping ExpFlow tasks to Firetasks."""
        return {
            "transfer_liquid": [DispenseLiquid],  # needs: VOLUME
            "transfer_solid": [DispenseSolid],  # needs: MASS
            "heat": [Heat],  # needs: TEMPERATURE
            "stir": [Stir],  # needs: TIME
            "measure_density": [MeasureDensity],
            "rinse_electrode": [RinseElectrode],  # needs: TIME
            "clean_electrode": [CleanElectrode],
            "collect_cv_data": [RunCV],
            "collect_ca_data": [RunCA],
            "collect_temperature": [CollectTemp],
            "process_calibration": [ProcessCalibration],
            "process_data": [RecordWorkingElectrodeArea, DataProcessor],
            "collect_cv_benchmark_data": [BenchmarkCV, ProcessCVBenchmarking],

            "setup_cv": [SetupCVPotentiostat],
            "setup_ca": [SetupCAPotentiostat],
            "finish_cv": [FinishPotentiostat],
            "finish_ca": [FinishPotentiostat],

            # TODO Deprecated. Remove eventually
            "process_working_electrode_area": [RecordWorkingElectrodeArea],  # needs: SIZE
            "heat_stir": [Stir],  # needs: TEMPERATURE, TIME
            "process_cv_benchmarking": [ProcessCVBenchmarking],
            "measure_working_electrode_area": [RecordWorkingElectrodeArea],
            "process_cv_data": [DataProcessor],
            "collect_electrode_test": [RunCV],
            "collect_electrode_test_data": [RunCV],
            "finish_": [FinishPotentiostat],
        }


def run_expflow_wf(expflow_wf: dict, name_tag='', exp_params=None, **kwargs):
    """
    Establishes Fireworks workflow for running multiple iterations of the same experiment with different molecules

    Args:
        expflow_wf (dict): experiment dictionary from an ExpFlow instance
        name_tag (str): name tag for workflow
        exp_params (dict): experimental parameters that will be passed to the Fireworks specs
        **kwargs: Additional keyword arguments.
    Returns:
        Fireworks Workflow object
    """
    wflow_name = expflow_wf.get("name") + "_" + name_tag.strip("_")
    f10 = InitializeWorkflow(wflow_name=wflow_name, fw_specs=exp_params)
    fws = [f10]
    robot_experiments = []

    for i, expflow_exp in enumerate(reversed(expflow_wf.get("experiments", []))):
        idx = len(expflow_wf.get("experiments", [])) - i
        experiment = EF2Experiment(expflow_exp, "Robotics", fw_parents=[f10], data_type=kwargs.get('data_type', 'cv'),
                                   exp_name="exp{:02d}".format(idx), wflow_name=wflow_name, priority=i + 2)
        fws.extend(experiment.fireworks)
        robot_experiments.extend(experiment.end_exps)
        print("------- EXPERIMENT {:02d} ADDED -------".format(idx))
    fws.append(EndWorkflowProcess(parents=robot_experiments))
    wf = Workflow(fws, name="{}_workflow".format(wflow_name))
    return wf


def run_ex_processing(cv_dir=None, molecule_id="test", name_tag="", **kwargs):
    """
    FOR TESTING ONLY
    Establishes Fireworks workflow for running an example basic CV processing job.
    Args:
        cv_dir (str): path the directory containing experimental CV files
        molecule_id (str): D3TaLES ID for redox active molecule
        name_tag (str): tame tag for workflow
        **kwargs: Additional keyword arguments.
    """
    cv_locations = [f for f in os.listdir(cv_dir) if f.endswith(".csv")]

    fws = [ProcessingFirework(mol_id=molecule_id, cv_locations=cv_locations, **kwargs)]

    wf = Workflow(fws, name="{}_workflow".format(name_tag))
    return wf


if __name__ == "__main__":
    # run_ex_processing()
    downloaded_wfls_dir = os.path.join(Path("C:/Users") / "Lab" / "D3talesRobotics" / "downloaded_wfs")
    expflow_file = os.path.join(downloaded_wfls_dir, 'Cond3_all_TEMPO_workflow.json')
    expflow_exp = loadfn(expflow_file)
    experiment = EF2Experiment(expflow_exp.get("experiments")[1], "Robotics", data_type='cv')
    tc = experiment.task_clusters
    # run_expflow_wf(expflow_exp)<|MERGE_RESOLUTION|>--- conflicted
+++ resolved
@@ -145,16 +145,9 @@
             next_nonP_tasks = [t for t in self.workflow[i + 1:] if "process" not in t.name]
             next_nonP = next_nonP_tasks[0] if next_nonP_tasks else ""
 
-<<<<<<< HEAD
-
-            # If a dispense liquid action dispense 0 volume, skip all remaining tasks.
-            if EXIT_ZERO_VOLUME and task.name == "transfer_liquid":
-                volumes = [float(p.value) for p in task.parameters if p.description=="volume"]
-=======
             # If a dispense liquid action dispense 0 volume, skip all remaining tasks.
             if EXIT_ZERO_VOLUME and task.name == "transfer_liquid":
                 volumes = [float(p.value) for p in task.parameters if p.description == "volume"]
->>>>>>> e8f12ca8
                 if not sum(volumes):
                     warnings.warn(f"Action {task.name} dispenses 0 volume. Because setting EXIT_ZERO_VOLUME is True, "
                                   f"all remaining tasks will be skipped.")
