--- conflicted
+++ resolved
@@ -194,13 +194,8 @@
         return []
 
     def save_parsed_data(self, out_file):
-<<<<<<< HEAD
         with open(out_file, 'w') as f:
             json.dump(self.parsed_data, f)
-=======
-        with open(out_file, 'w') as fn:
-            json.dump(self.parsed_data, fn)
->>>>>>> 7200262b
 
     def to_txt(self, outfile, header='', note=''):
         extracted_data = self.parsed_data
@@ -787,9 +782,8 @@
     plt.ylabel("Current")
     plt.xlabel("Voltage")
     plt.savefig("examples/cv_example.png")
-<<<<<<< HEAD
-    exp.save_parsed_data("examples/cv_data.json")
-    exp.to_txt("examples/cv_example_backup.csv")
+    exp.save_parsed_data("examples/parsed_data_example.json")
+    exp.to_txt("examples/cv_example.csv")
 
 
 def ir_comp_ex():
@@ -804,11 +798,4 @@
 
 
 if __name__ == "__main__":
-    cv_ex(potentiostat_address=POTENTIOSTAT_A_ADDRESS, potentiostat_channel=2)
-=======
-    experiment.save_parsed_data("examples/parsed_data_example.json")
-    try:
-        experiment.to_txt("examples/cv_example.csv")
-    except:
-        experiment.to_txt("examples/cv_example_backup.csv")
->>>>>>> 7200262b
+    cv_ex(potentiostat_address=POTENTIOSTAT_A_ADDRESS, potentiostat_channel=2)