--- conflicted
+++ resolved
@@ -171,7 +171,6 @@
 ELEVATOR_DICT = {"A_01": 1, "B_01": 2, "A_02": 3}
 
 # ---------  PATH VARIABLES -------------
-<<<<<<< HEAD
 HOME_DIR = Path(__file__).resolve().parent.parent
 DATA_DIR = HOME_DIR.parent / "data"
 LAUNCH_DIR = HOME_DIR.parent / 'launch_dir'
@@ -183,18 +182,6 @@
 SNAPSHOT_END_HOME = SNAPSHOT_DIR / "end_home.json"
 
 # ---------  FIREWORKS PATH VARIABLES -------------
-=======
-ROBOTICS_API = Path("C:/Users") / "Lab" / "D3talesRobotics" / "roboticsUI" / "robotics_api"
-TEST_DATA_DIR = os.path.join(Path("C:/Users") / "Lab" / "D3talesRobotics" / "roboticsUI" / "test_data")
-DATA_DIR = os.path.join(Path("C:/Users") / "Lab" / "D3talesRobotics" / "data")
-SNAPSHOT_DIR = os.path.join(ROBOTICS_API, "snapshots")
-SNAPSHOT_HOME = os.path.join(ROBOTICS_API, "snapshots", "home.json")
-SNAPSHOT_END_HOME = os.path.join(ROBOTICS_API, "snapshots", "end_home.json")
-
-# ---------  FIREWORKS PATH VARIABLES -------------
-HOME_DIR = Path(__file__).resolve().parent.parent
-LAUNCH_DIR = os.path.abspath('C:\\Users\\Lab\\D3talesRobotics\\launch_dir')
->>>>>>> c98f1276
 FW_CONFIG_DIR = ROBOTICS_API / 'fireworks' / 'fw_config'
 LAUNCHPAD = ROBOTICS_API / 'fireworks' / 'fw_config' / 'launchpad_robot.yaml'
 INIT_FWORKER = ROBOTICS_API / 'fireworks' / 'fw_config' / 'fireworker_initialize.yaml'
@@ -203,10 +190,6 @@
 INSTRUMENT_FWORKER = ROBOTICS_API / 'fireworks' / 'fw_config' / 'fireworker_instrument.yaml'
 
 if __name__ == "__main__":
-<<<<<<< HEAD
-=======
-    import subprocess
->>>>>>> c98f1276
     # Activate the conda environment (note: this may require special handling in Python)
     subprocess.call("conda activate d3tales_robotics", shell=True)
 
