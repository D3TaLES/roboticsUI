--- conflicted
+++ resolved
@@ -170,7 +170,6 @@
 
     for i, e_half in enumerate(e_halfs):
         out_txt += "\n------------- Metadata for Oxidation {} -------------\n".format(i + 1)
-<<<<<<< HEAD
         cond = e_half.get("conditions", {})
         redox_conc, se_conc = cond.get("redox_mol_concentration"), cond.get("electrolyte_concentration")
         out_txt += "Redox Mol Conc:  {}\n".format(print_prop(redox_conc))
@@ -181,15 +180,6 @@
         out_txt += "\nCathodic Diffusion Coefficient (fitted): \t{}\n".format(print_prop(diff_coef))
         trans_rate = prop_by_order(metadata.get("charge_transfer_rate"), order=i + 1, notes="cathodic")
         out_txt += "Cathodic Charge Transfer Rate: \t\t\t{} \n".format(print_prop(trans_rate))
-=======
-        e_half_sr = e_half.get("conditions", {}).get("scan_rate", {})
-        out_txt += "E1/2 at {:.5f} {}: \t{:.5f} {}\n".format(e_half_sr.get("value"), e_half_sr.get("unit"), e_half.get("value"), e_half.get("unit"))
-
-        diff_coef = prop_by_order(metadata.get("diffusion_coefficient"), order=i+1, notes="cathodic")
-        out_txt += "\nCathodic Diffusion Coefficient (fitted): \t{:.9f} {}\n".format(diff_coef.get("value"), diff_coef.get("unit"))
-        trans_rate = prop_by_order(metadata.get("charge_transfer_rate"), order=i+1, notes="cathodic")
-        out_txt += "Cathodic Charge Transfer Rate: \t\t\t{:.9f} {}\n".format(trans_rate.get("value"), trans_rate.get("unit"))
->>>>>>> ae285ea3
 
     if run_anodic:
         diff_coef = prop_by_order(metadata.get("diffusion_coefficient"), order=i + 1, notes="anodic")
@@ -226,7 +216,6 @@
         if verbose:
             print("Getting data for {} CA...".format(i + 1))
         data_dict = i_data.get("data", {})
-<<<<<<< HEAD
         cond = data_dict.get("conditions", {})
         out_txt += "\n---------- CA {} ----------\n".format(i + 1)
         redox_conc, se_conc = cond.get("redox_mol_concentration"), cond.get("electrolyte_concentration")
@@ -235,13 +224,6 @@
         out_txt += "\nConductivity: \t{}".format(print_prop(data_dict.get("conductivity")))
         out_txt += "\nMeasured Conductance: \t{}".format(print_prop(data_dict.get("measured_conductance")))
         out_txt += "\nMeasured Resistance: \t{}".format(print_prop(data_dict.get("measured_resistance")))
-=======
-        out_txt += "\n---------- CA {} ----------".format(i + 1)
-        out_txt += "\nConductivity: \t{:.5f} S/m".format(data_dict.get("conductivity"))
-        out_txt += "\nMeasured Conductivity: \t{:.5f} S/m".format(data_dict.get("measured_conductivity"))
-        out_txt += "\nResistance: \t{:.5f} Ohm".format(data_dict.get("resistance"))
-        out_txt += "\nMeasured Resistance: \t{:.5f} Ohm".format(data_dict.get("measured_resistance"))
->>>>>>> ae285ea3
 
     out_txt += "\n\n------------- Processing IDs -------------\n"
     for i_data in multi_data:
