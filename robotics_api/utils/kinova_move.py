--- conflicted
+++ resolved
@@ -387,11 +387,7 @@
         leave (bool): Whether to leave the snapshot file location after the action (default is True).
         release_vial (bool): Whether to release the vial after placing (default is True).
         raise_error (bool): Whether to raise an error if movement fails (default is True).
-<<<<<<< HEAD
-
-=======
         pre_position_only (bool): Only move to "above" position if True (default is True).
->>>>>>> 3b04c2b4
     Returns:
         bool: True if the action was successful, False otherwise.
 
@@ -406,8 +402,6 @@
     destination_name = station.id
     starting_snapshot = station.pre_location_snapshot
     raise_amount = station.raise_amount
-<<<<<<< HEAD
-=======
     if isinstance(station, VialStatus):
         snapshot_file = station.home_snapshot
         pre_position_file = None
@@ -416,7 +410,6 @@
         pre_position_file = station.pre_location_snapshot
 
     snapshot_file_above = perturbed_snapshot(snapshot_file, perturb_amount=raise_amount)
->>>>>>> 3b04c2b4
 
     success = True
 
@@ -435,19 +428,12 @@
             raise Exception(f"Failed to move robot arm to the QR code for {station}.")
 
         # Go to target position
-<<<<<<< HEAD
-        target = VIAL_GRIP_TARGET if action_type == "get" else 'open' if release_vial else VIAL_GRIP_TARGET
-        success &= move_hand(linear_z=raise_amount)
-        success &= snapshot_move(target_position=target)
-        if (not success) and raise_error:
-            raise Exception(f"Failed to move robot arm to snapshot {station}.")
-=======
         if not pre_position_only:
             target = VIAL_GRIP_TARGET if action_type == "get" else 'open' if release_vial else VIAL_GRIP_TARGET
-            success &= snapshot_move(snapshot_file, target_position=target)
+            success &= move_hand(linear_z=raise_amount)
+            success &= snapshot_move(target_position=target)
             if (not success) and raise_error:
-                raise Exception(f"Failed to move robot arm to snapshot {snapshot_file}.")
->>>>>>> 3b04c2b4
+                raise Exception(f"Failed to move robot arm to snapshot {station}.")
 
     if leave:
         # Go to above target position above/below target
