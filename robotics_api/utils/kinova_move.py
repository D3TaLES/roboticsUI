import sys
import json
import time
import warnings
import threading
import numpy as np
from argparse import Namespace
from kortex_api.autogen.messages import Base_pb2
from kortex_api.autogen.client_stubs.BaseClientRpc import BaseClient

from robotics_api.actions.db_manipulations import VialStatus
from robotics_api.utils import kinova_utils as utilities
from robotics_api.utils.kinova_gripper import GripperMove
from robotics_api.utils.kinova_vision import move_to_station_qr
from robotics_api.settings import *

# Maximum allowed waiting time during actions (in seconds)
TIMEOUT_DURATION = 20
VERBOSE = 1


# Create closure to set an event after an END or an ABORT
def check_for_end_or_abort(e):
    """
    Return a closure checking for END or ABORT notifications

    Arguments:
        e: event to signal when the action is completed (will be set when an END or ABORT occurs)

    """

    def check(notification, e=e):
        if VERBOSE > 3:
            print("EVENT : " + Base_pb2.ActionEvent.Name(notification.action_event))
        if notification.action_event == Base_pb2.ACTION_END or notification.action_event == Base_pb2.ACTION_ABORT:
            e.set()

    return check


def snapshot_move_angular(base: BaseClient, joint_angle_values):
    if VERBOSE > 3:
        print("Starting angular action movement ...")
    action = Base_pb2.Action()
    action.name = "Example angular action movement"
    action.application_data = ""

    # might be better to use this instead of len(joint_angle_values) for following conditional
    actuator_count = base.GetActuatorCount()

    # Place arm according to joint angle values in JSON
    for joint_id in range(len(joint_angle_values)):
        joint_angle = action.reach_joint_angles.joint_angles.joint_angles.add()
        joint_angle.joint_identifier = joint_id
        joint_angle.value = joint_angle_values[joint_id]["value"]

    e = threading.Event()
    notification_handle = base.OnNotificationActionTopic(
        check_for_end_or_abort(e),
        Base_pb2.NotificationOptions()
    )

    if VERBOSE > 3:
        print("Executing action")
    base.ExecuteAction(action)

    if VERBOSE > 3:
        print("Waiting for movement to finish ...")
    finished = e.wait(TIMEOUT_DURATION)
    base.Unsubscribe(notification_handle)

    if finished:
        if VERBOSE > 3:
            print("Angular movement completed")
    else:
        if VERBOSE > 3:
            print("Timeout on action notification wait")
    return finished


def snapshot_move_cartesian(base: BaseClient, coordinate_values: dict):
    if VERBOSE > 3:
        print("Starting Cartesian action movement ...")
    action = Base_pb2.Action()
    action.name = "Example Cartesian action movement"
    action.application_data = ""

    cartesian_pose = action.reach_pose.target_pose
    cartesian_pose.x = coordinate_values["x"]  # (meters)
    cartesian_pose.y = coordinate_values["y"]  # (meters)
    cartesian_pose.z = coordinate_values["z"]  # (meters)
    cartesian_pose.theta_x = coordinate_values["thetaX"]  # (degrees)
    cartesian_pose.theta_y = coordinate_values["thetaY"]  # (degrees)
    cartesian_pose.theta_z = coordinate_values["thetaZ"]  # (degrees)

    e = threading.Event()
    notification_handle = base.OnNotificationActionTopic(
        check_for_end_or_abort(e),
        Base_pb2.NotificationOptions()
    )

    if VERBOSE > 3:
        print("Executing action")
    base.ExecuteAction(action)

    if VERBOSE > 3:
        print("Waiting for movement to finish ...")
    finished = e.wait(TIMEOUT_DURATION)
    base.Unsubscribe(notification_handle)

    if finished:
        if VERBOSE > 1:
            print("Cartesian movement completed")
    else:
        if VERBOSE > 1:
            print("Timeout on action notification wait")
    return finished


def move_gripper(target_position=None):
    """
    Move gripper
    :param target_position: target position for the gripper: open, closed, or percentage closed (e.g., 90)
    :return: bool, True if action a success
    """
    finished = True

    # Create connection to the device and get the router
    connector = Namespace(ip=KINOVA_01_IP, username="admin", password="admin")
    try:
        with utilities.DeviceConnection.createTcpConnection(connector) as router:
            # Create connection to the device and get the router
            with utilities.DeviceConnection.createUdpConnection(connector) as router_real_time:
                action = GripperMove(router, router_real_time, 2)

                if target_position == 'open':
                    if VERBOSE > 2:
                        print("Moving gripper open...")
                    finished &= action.gripper_move(OPEN_GRIP_TARGET)
                    action.cleanup()
                elif target_position == 'closed':
                    if VERBOSE > 2:
                        print("Moving gripper closed...")
                    finished &= action.gripper_move(90)
                    action.cleanup()
                elif target_position:
                    if VERBOSE > 2:
                        print("Moving gripper to {}...".format(target_position))
                    finished &= action.gripper_move(target_position)
                    action.cleanup()

    except Exception as e:
        raise Exception("Gripper movement failed with exception ", e)

    print("Gripper movement successfully executed!" if finished else "Error! Gripper was not successfully moved.")
    return finished


def move_hand(linear_x: float = 0, linear_y: float = 0, linear_z: float = 0,
              angular_x: float = 0, angular_y: float = 0, angular_z: float = 0):
    """
    Function to move the robotic hand by linear and angular x, y, and z

    Args:
        linear_x (float): increment of linear x movement
        linear_y (float): increment of linear y movement
        linear_z (float): increment of linear z movement
        angular_x (float): increment of angular x movement
        angular_y (float): increment of angular y movement
        angular_z (float): increment of angular z movement

    Returns: boolean indicating success of action

    """
    # Create connection to the device and get the router
    connector = Namespace(ip=KINOVA_01_IP, username="admin", password="admin")
    with utilities.DeviceConnection.createTcpConnection(connector) as router:
        # Create required services
        base = BaseClient(router)

        command = Base_pb2.TwistCommand()
        command.reference_frame = Base_pb2.CARTESIAN_REFERENCE_FRAME_TOOL
        command.duration = 0

        twist = command.twist
        twist.linear_x = linear_x
        twist.linear_y = linear_y
        twist.linear_z = linear_z
        twist.angular_x = angular_x
        twist.angular_y = angular_y
        twist.angular_z = angular_z

        try:
            e = threading.Event()
            notification_handle = base.OnNotificationActionTopic(
                check_for_end_or_abort(e),
                Base_pb2.NotificationOptions()
            )

            if VERBOSE > 2:
                print("Executing twist action")
            base.SendTwistCommand(command)

            if VERBOSE > 2:
                print("Waiting for twist to finish ...")
            finished = e.wait(TIMEOUT_DURATION)
            base.Unsubscribe(notification_handle)

        except Exception:
            finished = False

        if VERBOSE > 2:
            print("Stopping the robot...")
        base.Stop()
        time.sleep(1)

    return finished


def get_zone(angle, zone_dividers=ZONE_DIVIDERS):
    """
    Moves a given joint a specified range (in degrees).

    Args:
        angle (float): The angle in degrees.
        zone_dividers (list): A list of zone divider angles in ascending order.
    Returns:
        int: The zone index (starting from 1) that the angle belongs to.
    """

    # Make sure zone_dividers starts with 0
    zone_dividers = list(set([0] + zone_dividers))
    zone_dividers.sort()

    print("ZONES: ", angle, zone_dividers)
    # Check if angle is above the last divider
    if angle > zone_dividers[-1]:
        return 1  # Belongs to Zone 1

    # Find the zone
    for idx in range(len(zone_dividers)):
        if zone_dividers[idx] <= angle < (zone_dividers[(idx + 1) % len(zone_dividers)]):
            return idx + 1  # Zone index starts from 1

    raise ValueError(f"Zone not found for angle {angle} and dividers {zone_dividers}.")


def get_current_zone(zone_dividers=ZONE_DIVIDERS):
    """
    Moves a given joint a specified range (in degrees).

    Args:
        zone_dividers (list): A list of zone divider angles in ascending order.
    Returns:
        int: The zone index (starting from 1) that the angle belongs to.
    """
    connector = Namespace(ip=KINOVA_01_IP, username="admin", password="admin")
    with utilities.DeviceConnection.createTcpConnection(connector) as router:
        # Create required services
        base = BaseClient(router)

        current_joint_angles = base.GetMeasuredJointAngles()
        joint_1_angle = current_joint_angles.joint_angles[0].value
        return get_zone(joint_1_angle, zone_dividers=zone_dividers)


def snapshot_zone(snapshot_file, zone_dividers=ZONE_DIVIDERS):
    """
    Moves a given joint a specified range (in degrees).

    Args:
        snapshot_file (str): A list of zone divider angles in ascending order.
        zone_dividers (list): A list of zone divider angles in ascending order.
    Returns:
        int: The zone index (starting from 1) that the angle belongs to.
    """
    with open(snapshot_file, 'r') as fn:
        master_data = json.load(fn)

        if "jointAnglesGroup" in master_data.keys():
            joint_angle_values = master_data["jointAnglesGroup"]["jointAngles"][0]["reachJointAngles"]["jointAngles"][
                "jointAngles"]
            theta = joint_angle_values[0]["value"]
        elif "poses" in master_data.keys():
            coordinate_values = master_data["poses"]["pose"][0]["reachPose"]["targetPose"]
            x = coordinate_values["x"]
            y = coordinate_values["y"]
            theta = -np.degrees(np.arctan2(y, x)) % 360
    return get_zone(theta, zone_dividers=zone_dividers)


def snapshot_move(snapshot_file: str = None, target_position: str = None, raise_error: bool = True,
                  angle_error: float = 0.2, position_error: float = 0.1):
    """

    :param snapshot_file: str, path to snapshot file (JSON)
    :param target_position: target position for the gripper: open, closed, or percentage closed (e.g., 90)
    :param raise_error:
    :param angle_error:
    :param position_error:
    :return: bool, True if movement was a success

    Args:
        angle_error:
        position_error:
    """
    if not RUN_ROBOT:
        warnings.warn("Robot NOT run because RUN_ROBOT is set to False.")
        return True

    finished = False

    # Create connection to the device and get the router
    connector = Namespace(ip=KINOVA_01_IP, username="admin", password="admin")
    if snapshot_file:
        try:
            with utilities.DeviceConnection.createTcpConnection(connector) as router:
                # Create required services
                base = BaseClient(router)

                with open(snapshot_file, 'r') as snapshot_file:
                    # converts JSON to nested dictionary
                    snapshot_file.dict = json.load(snapshot_file)

                    if "jointAnglesGroup" in snapshot_file.dict:
                        # grabs the list of joint angle values
                        joint_angle_values = \
                            snapshot_file.dict["jointAnglesGroup"]["jointAngles"][0]["reachJointAngles"]["jointAngles"][
                                "jointAngles"]
                        finished = snapshot_move_angular(base, joint_angle_values)

                        if finished:
                            current_joint_angles_raw = base.GetMeasuredJointAngles()
                            current_joint_angles = {i.joint_identifier: i.value % 360 for i in
                                                    current_joint_angles_raw.joint_angles}
                            joint_angle_values_dict = {i["jointIdentifier"]: i["value"] for i in joint_angle_values}
                            angle_diffs = [abs(current_joint_angles.get(k, 0) - joint_angle_values_dict.get(k, 0)) for k
                                           in joint_angle_values_dict]
                            if not all([d < angle_error for d in angle_diffs]):
                                error_diffs = [d for d in angle_diffs if d > angle_error]
                                if not all([abs(d - 360) < angle_error for d in error_diffs]):
                                    finished = False
                                    if raise_error:
                                        raise SystemError("Error: Robot did not reach the desired joint angles: ",
                                                          angle_diffs)
                    elif "poses" in snapshot_file.dict:
                        # grabs the dictionary of coordinate values
                        coordinate_values = snapshot_file.dict["poses"]["pose"][0]["reachPose"]["targetPose"]
                        finished = snapshot_move_cartesian(base, coordinate_values)

                        if finished:
                            current_pose_raw = base.GetMeasuredCartesianPose()
                            current_pose = {"x": current_pose_raw.x, "y": current_pose_raw.y, "z": current_pose_raw.z,
                                            "thetaX": current_pose_raw.theta_x, "thetaY": current_pose_raw.theta_y,
                                            "thetaZ": current_pose_raw.theta_z}
                            pose_diffs = [abs(current_pose.get(k, 0) - coordinate_values.get(k, 0)) for k in
                                          coordinate_values]
                            if not all([d < position_error for d in pose_diffs]):
                                if raise_error:
                                    raise SystemError(f"Error: Robot did not reach the desired Cartesian pose "
                                                      f"({[coordinate_values.get(k, 0) for k in coordinate_values]}):"
                                                      f" {pose_diffs}")
                                finished = False
                    else:
                        if raise_error:
                            raise SystemError("Snapshot file type not suitable for robot movement")
        except Exception as e:
            raise Exception(e)

    if target_position:
        finished = move_gripper(target_position)
    print("Snapshot successfully executed!" if finished else "Error! Snapshot was not successfully executed.")
    return finished


def perturb_angular(reverse=False, wait_time=None, **joint_deltas):
    """
    Moves a given joint a specified range (in degrees).

    Args:
        reverse : Reverse all joint deltas if True
        wait_time : Wait time after move
        joint_deltas : Key word arguments

    Returns:
        bool: True if the movement completed successfully, False otherwise.
    """
    connector = Namespace(ip=KINOVA_01_IP, username="admin", password="admin")
    with utilities.DeviceConnection.createTcpConnection(connector) as router:
        # Create required services
        base = BaseClient(router)
        current_joint_angles = base.GetMeasuredJointAngles()

        joint_angles = []
        for joint in current_joint_angles.joint_angles:
            i = joint.joint_identifier
            delta_value = joint_deltas.get(f"j{i + 1}", 0) * (-1 if reverse else 1)
            final_angle = (joint.value + delta_value) % 360
            if delta_value:
                print(f"Moving joint {i + 1} {delta_value} degrees to {final_angle}")
            joint_angles.append({"joint_identifier": i, "value": final_angle})

        if wait_time:
            time.sleep(wait_time)

        return snapshot_move_angular(base, joint_angles)


def perturbed_snapshot(snapshot_file, perturb_amount: float = PERTURB_AMOUNT, axis="z"):
    """
    Creates a perturbed snapshot by modifying the specified axis position in the given snapshot file.

    Args:
        snapshot_file (str): Path to the snapshot JSON file.
        perturb_amount (float): Amount to perturb the position along the specified axis (default is PERTURB_AMOUNT).
        axis (str): Axis to apply the perturbation to, defaults to "z".

    Returns:
        str: Path to the new perturbed snapshot file.
    """
    with open(snapshot_file, 'r') as fn:
        master_data = json.load(fn)

    # Generate temporary perturbed file
    new_height = master_data["poses"]["pose"][0]["reachPose"]["targetPose"][axis] + perturb_amount
    master_data["poses"]["pose"][0]["reachPose"]["targetPose"][axis] = new_height
    with open(os.path.join(SNAPSHOT_DIR, "_temp_perturbed.json"), "w+") as fn:
        json.dump(master_data, fn, indent=2)
    return os.path.join(SNAPSHOT_DIR, "_temp_perturbed.json")


def get_place_vial(station, action_type="get", go=True, leave=True, release_vial=True, raise_error=True,
                   pre_position_only=False, move_to_zone=True):
    """
    Executes an action to get or place a vial using snapshot movements.

    Args:
        station (StationStatus):
        action_type (str): Action type, either 'get' (to retrieve the vial) or 'place' (to place the vial).
        go (bool): Whether to move to the snapshot file location (default is True).
        leave (bool): Whether to leave the snapshot file location after the action (default is True).
        release_vial (bool): Whether to release the vial after placing (default is True).
        raise_error (bool): Whether to raise an error if movement fails (default is True).
        pre_position_only (bool): Only move to "above" position if True (default is True).
        move_to_zone (bool):
    Returns:
        bool: True if the action was successful, False otherwise.

    Raises:
        Exception: If the movement fails and raise_error is True.
    """
    # Check if robot operation is enabled
    if not RUN_ROBOT:
        warnings.warn("Robot NOT run because RUN_ROBOT is set to False.")
        return True

    destination_name = station.id
    starting_snapshot = station.pre_location_snapshot
    raise_amount = station.raise_amount
    if isinstance(station, VialStatus):
        snapshot_file = station.home_snapshot
        pre_position_file = None
    else:
        snapshot_file = station.location_snapshot
        pre_position_file = station.pre_location_snapshot

    snapshot_file_above = perturbed_snapshot(snapshot_file, perturb_amount=raise_amount)

    success = True

    if go:
        # Start open if getting a vial
        success &= snapshot_move(target_position='open') if action_type == "get" else True

<<<<<<< HEAD
        # Go to starting_snapshot
        success &= snapshot_move(starting_snapshot)
        if (not success) and raise_error:
            raise Exception(f"Failed to move robot arm pre-position snapshot {starting_snapshot} before {station}.")
=======
        # If move_to_zone, go to the correct zone
        target_zone = snapshot_zone(snapshot_file)
        current_zone = get_current_zone()
        if current_zone != target_zone:
            success &= snapshot_move(os.path.join(SNAPSHOT_DIR, f"zone_{current_zone:02d}.json"))
            success &= snapshot_move(os.path.join(SNAPSHOT_DIR, f"zone_{target_zone:02d}.json"))

        # If pre-position, go there
        if pre_position_file:
            success &= snapshot_move(pre_position_file)
            if (not success) and raise_error:
                raise Exception(f"Failed to move robot arm pre-position snapshot {pre_position_file} before target.")
>>>>>>> eefe8472

        # Go to above target position before target
        success &= move_to_station_qr(destination_name)
        if (not success) and raise_error:
            raise Exception(f"Failed to move robot arm to the QR code for {station}.")

        # Go to target position
        if not pre_position_only:
            target = VIAL_GRIP_TARGET if action_type == "get" else 'open' if release_vial else VIAL_GRIP_TARGET
            success &= move_hand(linear_z=raise_amount)
            success &= snapshot_move(target_position=target)
            if (not success) and raise_error:
                raise Exception(f"Failed to move robot arm to snapshot {station}.")

    if leave:
        # Go to above target position above/below target
        if raise_amount:
            success &= move_hand(linear_z=-raise_amount)
        if (not success) and raise_error:
            raise Exception(f"Failed to move robot arm to {-raise_amount} above {station}.")

        # Go to starting_snapshot
        success &= snapshot_move(starting_snapshot)
        if (not success) and raise_error:
            raise Exception(f"Failed to move robot arm pre-position snapshot {starting_snapshot} for {station}.")

    return success


def screw_lid(screw=True, starting_position="vial-screw_test.json", linear_z=0.00003, angular_z=120):
    """
    Screws or unscrews the vial lid by controlling the robot arm's movement.

    Args:
        screw (bool): True to screw the lid on, False to unscrew it (default is True).
        starting_position (str): Path to the starting snapshot position file.
        linear_z (float): Amount of linear movement along the z-axis per iteration (default is 0.00003).
        angular_z (float): Amount of rotational movement along the z-axis in degrees (default is 120).

    Returns:
        bool: True if the action was successful, False otherwise.
    """
    snapshot_start = os.path.join(SNAPSHOT_DIR, starting_position)
    snapshot_top = perturbed_snapshot(snapshot_start, perturb_amount=0.02)
    if screw:
        success = snapshot_move(snapshot_top)
        snapshot_start = perturbed_snapshot(snapshot_start, perturb_amount=0.0005)
    else:
        success = snapshot_move(target_position='open')
    success &= snapshot_move(snapshot_start)
    success &= snapshot_move(target_position=VIAL_GRIP_TARGET + 4)

    rotation_increment = (angular_z / 20) if screw else (-angular_z / 20)
    raise_height = linear_z if screw else -linear_z
    for _ in range(5):
        success &= move_hand(linear_z=raise_height, angular_z=rotation_increment)

    if screw:
        success = snapshot_move(target_position='open')
    else:
        print("Done unscrewing. ")
        success &= snapshot_move(snapshot_top)

    return success


if __name__ == "__main__":
    print(snapshot_zone(SNAPSHOT_DIR / "cv_potentiostat_A_01.json"))
    print(snapshot_zone(SNAPSHOT_DIR / "ca_potentiostat_B_01.json"))
    print(snapshot_zone(SNAPSHOT_DIR / "VialHome_A_01.json"))
    print(snapshot_zone(SNAPSHOT_DIR / "solvent_01.json"))
    print(snapshot_zone(SNAPSHOT_DIR / "balance_01.json"))<|MERGE_RESOLUTION|>--- conflicted
+++ resolved
@@ -472,25 +472,17 @@
         # Start open if getting a vial
         success &= snapshot_move(target_position='open') if action_type == "get" else True
 
-<<<<<<< HEAD
+        # If move_to_zone, go to the correct zone
+        target_zone = snapshot_zone(starting_snapshot)
+        current_zone = get_current_zone()
+        if current_zone != target_zone:
+            success &= snapshot_move(os.path.join(SNAPSHOT_DIR, f"zone_{current_zone:02d}.json"))
+            success &= snapshot_move(os.path.join(SNAPSHOT_DIR, f"zone_{target_zone:02d}.json"))
+
         # Go to starting_snapshot
         success &= snapshot_move(starting_snapshot)
         if (not success) and raise_error:
             raise Exception(f"Failed to move robot arm pre-position snapshot {starting_snapshot} before {station}.")
-=======
-        # If move_to_zone, go to the correct zone
-        target_zone = snapshot_zone(snapshot_file)
-        current_zone = get_current_zone()
-        if current_zone != target_zone:
-            success &= snapshot_move(os.path.join(SNAPSHOT_DIR, f"zone_{current_zone:02d}.json"))
-            success &= snapshot_move(os.path.join(SNAPSHOT_DIR, f"zone_{target_zone:02d}.json"))
-
-        # If pre-position, go there
-        if pre_position_file:
-            success &= snapshot_move(pre_position_file)
-            if (not success) and raise_error:
-                raise Exception(f"Failed to move robot arm pre-position snapshot {pre_position_file} before target.")
->>>>>>> eefe8472
 
         # Go to above target position before target
         success &= move_to_station_qr(destination_name)
